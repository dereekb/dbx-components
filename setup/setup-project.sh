#!/bin/bash
# exit when any command fails
set -e

## Usage:
# ./setup-project.sh my-firebase-project-id
# The prefix is optional. It should be a single word.

# There are several environment variables that can be set:
# - DBX_SETUP_PROJECT_MANUAL                  # whether or not to wait for user input for manual parts. if not y, then these pieces will be handled differently.
# - DBX_SETUP_PROJECT_BRANCH                  # branch to pull content from
# - DBX_SETUP_PROJECT_COMPONENTS_VERSION      # dbx-components version to install
# - DBX_SETUP_PROJECT_IS_CI_TEST              # whether or not this is being performed as a CI test

# Before running this script, you should have done the following and have the relevant information:
# - Created a git repo (on github or other place)
# If not provided, the origin will not be set.
GIT_REPO_ORIGIN=                            # example: git@github.com:dereekb/gethapier.git
CI_GIT_USER_EMAIL=ci@example.dereekb.com    # git email to use in CI deployments
CI_GIT_USER_NAME=ci                         # git username to use in CI deployments

# - Created a project on firebase. This step is required.
# - Create a Firestore Database
# - Make sure you have upgraded to the Blaze plan
FIREBASE_PROJECT_ID=${1?:'firebase project id is required.'}  # example: gethapierapp
INPUT_PROJECT_NAME=${2:-"$FIREBASE_PROJECT_ID"}               # example: gethapier
INPUT_CODE_PREFIX=${3:-app}                                   # example: gethapier  #single-word prefix used in code
FIREBASE_BASE_EMULATORS_PORT=${4:-9100}                       # example: 9100
PARENT_DIRECTORY=${5:-'../../'}                               # parent directory to create this project within. Defaults to relative to this script's space within dbx-components.

# Example: ./setup-project.sh gethapier test test 9300

# Whether or not to perform manual setup
MANUAL_SETUP=${DBX_SETUP_PROJECT_MANUAL:-"y"}         # y/n
IS_CI_TEST=${DBX_SETUP_PROJECT_IS_CI_TEST:-"n"}       # y/n
IS_NOT_CI_TEST=true

# - Other Configuration
<<<<<<< HEAD
SOURCE_BRANCH=${DBX_SETUP_PROJECT_BRANCH:-"develop"}     # develop or main
=======
DEFAULT_SOURCE_BRANCH="main"

if [[ "$IS_CI_TEST" =~ ^([yY][eE][sS]|[yY]|[tT])$ ]];
then
  DEFAULT_SOURCE_BRANCH="develop" # default to develop if it is a CI test
fi

SOURCE_BRANCH=${DBX_SETUP_PROJECT_BRANCH:-"$DEFAULT_SOURCE_BRANCH"}     # develop or main
>>>>>>> 4dfeef6e

# - Project Details
PROJECT_NAME=$INPUT_PROJECT_NAME
NAME=$PROJECT_NAME
DBX_COMPONENTS_VERSION=${DBX_SETUP_PROJECT_COMPONENTS_VERSION:-"10.0.0"}
NX_VERSION=${NX_SETUP_VERSIONS:-"16.10.0"}
ANGULAR_VERSION=${ANGULAR_SETUP_VERSIONS:-"~16.2.11"}

echo "Creating project: '$PROJECT_NAME' - nx: $NX_VERSION - angular: $ANGULAR_VERSION"

# The app prefix is used in Angular and Nest classes as the prefix for classes/components
APP_CODE_PREFIX="$(tr '[:lower:]' '[:upper:]' <<< ${INPUT_CODE_PREFIX:0:1})${INPUT_CODE_PREFIX:1}"
APP_CODE_PREFIX_LOWER="$(tr '[:upper:]' '[:lower:]' <<< ${INPUT_CODE_PREFIX})"
APP_CODE_PREFIX_UPPER="$(tr '[:lower:]' '[:upper:]' <<< ${INPUT_CODE_PREFIX})"

# shared angular library 
ANGULAR_COMPONENTS_NAME=$PROJECT_NAME-components
 # shared firebase library 
FIREBASE_COMPONENTS_NAME=$PROJECT_NAME-firebase
# app that is deployed
ANGULAR_APP_NAME=$PROJECT_NAME
# firebase functions app that is deployed
API_APP_NAME=$PROJECT_NAME-api
# E2E project (work in progress)
E2E_APP_NAME=$PROJECT_NAME-e2e
# docker container name
DOCKER_CONTAINER_APP_NAME=$API_APP_NAME-server
DOCKER_CONTAINER_NETWORK_NAME=$API_APP_NAME-network

APPS_FOLDER=apps  # don't change
ANGULAR_APP_FOLDER=$APPS_FOLDER/$ANGULAR_APP_NAME
API_APP_FOLDER=$APPS_FOLDER/$API_APP_NAME
E2E_APP_FOLDER=$APPS_FOLDER/$E2E_APP_NAME

COMPONENTS_FOLDER=components
ANGULAR_COMPONENTS_FOLDER=$COMPONENTS_FOLDER/$ANGULAR_COMPONENTS_NAME
FIREBASE_COMPONENTS_FOLDER=$COMPONENTS_FOLDER/$FIREBASE_COMPONENTS_NAME

APPS_DIST_FOLDER=dist/$APPS_FOLDER
ANGULAR_APP_DIST_FOLDER=$APPS_DIST_FOLDER/$ANGULAR_APP_NAME
API_APP_DIST_FOLDER=$APPS_DIST_FOLDER/$API_APP_NAME

COMPONENTS_DIST_FOLDER=dist/$COMPONENTS_FOLDER
ANGULAR_COMPONENTS_DIST_FOLDER=$COMPONENTS_DIST_FOLDER/$ANGULAR_COMPONENTS_NAME
FIREBASE_COMPONENTS_DIST_FOLDER=$COMPONENTS_DIST_FOLDER/$FIREBASE_COMPONENTS_NAME

FIREBASE_EMULATOR_UI_PORT=$FIREBASE_BASE_EMULATORS_PORT
FIREBASE_EMULATOR_HOSTING_PORT=$(expr $FIREBASE_BASE_EMULATORS_PORT + 1)
FIREBASE_EMULATOR_FUNCTIONS_PORT=$(expr $FIREBASE_BASE_EMULATORS_PORT + 2)
FIREBASE_EMULATOR_AUTH_PORT=$(expr $FIREBASE_BASE_EMULATORS_PORT + 3)
FIREBASE_EMULATOR_FIRESTORE_PORT=$(expr $FIREBASE_BASE_EMULATORS_PORT + 4)
FIREBASE_EMULATOR_PUBSUB_PORT=$(expr $FIREBASE_BASE_EMULATORS_PORT + 5)
FIREBASE_EMULATOR_STORAGE_PORT=$(expr $FIREBASE_BASE_EMULATORS_PORT + 6)
FIREBASE_LOCALHOST=0.0.0.0
FIREBASE_EMULATOR_PORT_RANGE="$FIREBASE_EMULATOR_UI_PORT-$FIREBASE_EMULATOR_STORAGE_PORT"

ANGULAR_APP_PORT=$(expr $FIREBASE_BASE_EMULATORS_PORT + 10)

# - Setup Details

if [[ "$IS_CI_TEST" =~ ^([yY][eE][sS]|[yY]|[tT])$ ]];
then
  # Mark IS_NOT_CI_TEST as false and skip the login
  echo "Looks like this is being run as a CI test (DBX_SETUP_PROJECT_IS_CI_TEST=y)"
  IS_NOT_CI_TEST=false

  # will configure the app to install from the CI built version instead of npm/remote
  CI_DIST_PATH=file:~/code/dist/packages
  DBX_COMPONENTS_VERSION_BROWSER=$CI_DIST_PATH/browser
  DBX_COMPONENTS_VERSION_DATE=$CI_DIST_PATH/date
  DBX_COMPONENTS_VERSION_DBX_ANALYTICS=$CI_DIST_PATH/dbx-analytics
  DBX_COMPONENTS_VERSION_DBX_CORE=$CI_DIST_PATH/dbx-core
  DBX_COMPONENTS_VERSION_DBX_FIREBASE=$CI_DIST_PATH/dbx-firebase
  DBX_COMPONENTS_VERSION_DBX_FORM=$CI_DIST_PATH/dbx-form
  DBX_COMPONENTS_VERSION_DBX_FORM_MAPBOX=$CI_DIST_PATH/dbx-form/mapbox
  DBX_COMPONENTS_VERSION_DBX_WEB=$CI_DIST_PATH/dbx-web
  DBX_COMPONENTS_VERSION_DBX_WEB_MAPBOX=$CI_DIST_PATH/dbx-web/mapbox
  DBX_COMPONENTS_VERSION_FIREBASE=$CI_DIST_PATH/firebase
  DBX_COMPONENTS_VERSION_FIREBASE_SERVER=$CI_DIST_PATH/firebase-server
  DBX_COMPONENTS_VERSION_FIREBASE_SERVER_MAILGUN=$CI_DIST_PATH/firebase-server/mailgun
  DBX_COMPONENTS_VERSION_MODEL=$CI_DIST_PATH/model
  DBX_COMPONENTS_VERSION_NESTJS=$CI_DIST_PATH/nestjs
  DBX_COMPONENTS_VERSION_NESTJS_MAILGUN=$CI_DIST_PATH/nestjs/mailgun
  DBX_COMPONENTS_VERSION_RXJS=$CI_DIST_PATH/rxjs
  DBX_COMPONENTS_VERSION_UTIL=$CI_DIST_PATH/util

else

  DBX_COMPONENTS_VERSION_BROWSER=$DBX_COMPONENTS_VERSION
  DBX_COMPONENTS_VERSION_DATE=$DBX_COMPONENTS_VERSION
  DBX_COMPONENTS_VERSION_DBX_ANALYTICS=$DBX_COMPONENTS_VERSION
  DBX_COMPONENTS_VERSION_DBX_CORE=$DBX_COMPONENTS_VERSION
  DBX_COMPONENTS_VERSION_DBX_FIREBASE=$DBX_COMPONENTS_VERSION
  DBX_COMPONENTS_VERSION_DBX_FORM=$DBX_COMPONENTS_VERSION
  DBX_COMPONENTS_VERSION_DBX_WEB=$DBX_COMPONENTS_VERSION
  DBX_COMPONENTS_VERSION_FIREBASE=$DBX_COMPONENTS_VERSION
  DBX_COMPONENTS_VERSION_FIREBASE_SERVER=$DBX_COMPONENTS_VERSION
  DBX_COMPONENTS_VERSION_MODEL=$DBX_COMPONENTS_VERSION
  DBX_COMPONENTS_VERSION_NESTJS=$DBX_COMPONENTS_VERSION
  DBX_COMPONENTS_VERSION_RXJS=$DBX_COMPONENTS_VERSION
  DBX_COMPONENTS_VERSION_UTIL=$DBX_COMPONENTS_VERSION

  # Log into Firebase
  echo "First log into Firebase if you're are not already logged in already."
  npx firebase login
fi

## Setup NX Project
cd $PARENT_DIRECTORY

# Create NX Workspace
echo "Creating new dbx-components project in folder \"$NAME\" with project name \"$PROJECT_NAME\"..."
npx --yes create-nx-workspace@$NX_VERSION --name=$NAME --appName=$PROJECT_NAME --packageManager=npm --nxCloud=$IS_NOT_CI_TEST --interactive=false --style=scss --preset=angular-monorepo --e2eTestRunner=cypress --standaloneApi=false --ssr=false --routing=false

# Enter Folder
echo "Entering new project folder, \"$NAME\""
cd $NAME

# change git branch to setup
git branch setup
git checkout setup

# Commit the cloud initialization
# git add --all
# git commit --no-verify -m "checkpoint: init nx-cloud"

# update nx to the latest version and commit
#
#npx -y nx@$NX_VERSION migrate latest

#
#if test -f "migrations.json"; then   # migrate if it is available
#  npx -y nx migrate --run-migrations
#  rm migrations.json                 # remove migrations file
#fi

npx --yes json -I -f nx.json -e "this.workspaceLayout = { appsDir: '$APPS_FOLDER', libsDir: '$COMPONENTS_FOLDER' };";

git add --all
git commit --no-verify -m "checkpoint: updated nx to latest version"

# Add Nest App - https://nx.dev/packages/nest
# install the nest generator
npm install -D @nx/nest@$NX_VERSION
npx -y nx@$NX_VERSION g @nx/nest:app $API_APP_NAME

git add --all
git commit --no-verify -m "checkpoint: added nest app"

# Add App Components
npx -y nx@$NX_VERSION g @nx/angular:library --name=$ANGULAR_COMPONENTS_NAME --buildable --publishable --importPath $ANGULAR_COMPONENTS_NAME --standalone=false --simpleName=true

git add --all
git commit --no-verify -m "checkpoint: added angular components package"

# Add Firebase Component
npm install -D @nx/node@$NX_VERSION
npx -y nx@$NX_VERSION g @nx/node:library --name=$FIREBASE_COMPONENTS_NAME --buildable --publishable --importPath $FIREBASE_COMPONENTS_NAME

git add --all
git commit --no-verify -m "checkpoint: added firebase components package"

# Init Firebase
if [[ "$MANUAL_SETUP" =~ ^([yY][eE][sS]|[yY])$ ]] 
then
  # manual configuration asks only for the name. Other commands are performed automatically using the firebase command
  echo "Follow the instructions to init Firebase for this project."
  echo "Instructions: Follow the prompt and log into the existing project you described above."
  echo "Instructions: Setting up Firebase Storage - Hit Enter to keep default name."
  firebase init storage

  echo "Instructions: Firebase Firestore - Keep the rules and indexes the default name."
  echo "NOTE: If the project has configuration already, it will pull the current configuration down from Firebase."
  (sleep 1; echo; sleep 1; echo;) | firebase init firestore

  echo "Instructions: Firebase Hosting - Setup single page application. Do not setup github actions."
  (sleep 2; echo; sleep 1; echo 'y'; sleep 1; echo 'N'; sleep 1; echo 'n') | firebase init hosting

  echo "Instructions: Firebase Functions - This configuration will be ignored."
  (sleep 1; echo; sleep 1; echo 'N'; sleep 1; echo 'N';) | firebase init functions

  echo "Adding alias prod to default"
  npx --yes json -I -f .firebaserc -e "this.projects = { ...this.projects, prod: this.projects.default }";
    
  # remove the public folder. We will use the $ANGULAR_APP_DIST_FOLDER instead.
  rm -r public

  # remove the functions folder. We will use the $API_APP_DIST_FOLDER instead.
  rm -r functions

else
  # automatic configuration. This should typically only be used for CI/testing, as using the firebase CLI can pull existing content in after logging in.
  echo "Initializing firebase automatically using project name..."
  curl https://raw.githubusercontent.com/dereekb/dbx-components/$SOURCE_BRANCH/setup/templates/firebase.json -o firebase.json.tmp
  sed -e "s:FIREBASE_PROJECT_ID:$FIREBASE_PROJECT_ID:g" -e "s:ANGULAR_APP_DIST_FOLDER:$ANGULAR_APP_DIST_FOLDER:g" -e "s:API_APP_DIST_FOLDER:$API_APP_DIST_FOLDER:g" firebase.json.tmp > firebase.json
  rm firebase.json.tmp

  curl https://raw.githubusercontent.com/dereekb/dbx-components/$SOURCE_BRANCH/setup/templates/.firebaserc -o .firebaserc.tmp
  sed -e "s:FIREBASE_PROJECT_ID:$FIREBASE_PROJECT_ID:g" .firebaserc.tmp > .firebaserc
  rm .firebaserc.tmp

  curl https://raw.githubusercontent.com/dereekb/dbx-components/$SOURCE_BRANCH/setup/templates/firestore.indexes.json -o firestore.indexes.json
  curl https://raw.githubusercontent.com/dereekb/dbx-components/$SOURCE_BRANCH/setup/templates/firestore.rules -o firestore.rules
  curl https://raw.githubusercontent.com/dereekb/dbx-components/$SOURCE_BRANCH/setup/templates/storage.rules -o storage.rules
fi

# edit firebase.json to have the correct configuration.

# Hosting
npx --yes json -I -f firebase.json -e "this.hosting={ ...this.hosting, site: '$PROJECT_NAME', public: '$ANGULAR_APP_DIST_FOLDER', ignore: ['firebase.json', '**/.*', '**/node_modules/**'], rewrites: [{ source: '/api/**', function: 'api' }, { source: '**', destination: '/index.html' }] }";

# Functions
npx --yes json -I -f firebase.json -e "this.functions={ source:'$API_APP_DIST_FOLDER', runtime: 'nodejs16', engines: { node: '16' }, ignore: ['firebase.json', '**/.*', '**/node_modules/**'] }";

# Functions
npx --yes json -I -f firebase.json -e "this.firestore={ rules: 'firestore.rules', indexes: 'firestore.indexes.json' }";

# Emulators
npx --yes json -I -f firebase.json -e "this.emulators={ singleProjectMode: false, ui: { host: '$FIREBASE_LOCALHOST', enabled: true, port: $FIREBASE_EMULATOR_UI_PORT }, hosting: { host: '$FIREBASE_LOCALHOST', port: $FIREBASE_EMULATOR_HOSTING_PORT }, functions: { host: '$FIREBASE_LOCALHOST', port: $FIREBASE_EMULATOR_FUNCTIONS_PORT }, auth: { host: '$FIREBASE_LOCALHOST', port: $FIREBASE_EMULATOR_AUTH_PORT }, firestore: { host: '$FIREBASE_LOCALHOST', port: $FIREBASE_EMULATOR_FIRESTORE_PORT }, pubsub: { host: '$FIREBASE_LOCALHOST', port: $FIREBASE_EMULATOR_PUBSUB_PORT }, storage: { host: '$FIREBASE_LOCALHOST', port: $FIREBASE_EMULATOR_STORAGE_PORT } };";

git add --all
git commit --no-verify -m "checkpoint: added firebase configuration"

# Docker
# Create docker files
echo "Copying Docker files from @dereekb/dbx-components"
curl https://raw.githubusercontent.com/dereekb/dbx-components/$SOURCE_BRANCH/Dockerfile -o Dockerfile.tmp
sed "s/demo-api/$API_APP_NAME/g" Dockerfile.tmp > Dockerfile
rm Dockerfile.tmp

curl https://raw.githubusercontent.com/dereekb/dbx-components/$SOURCE_BRANCH/docker-compose.yml -o docker-compose.yml.tmp
sed -e "s/demo-api-server/$DOCKER_CONTAINER_APP_NAME/g" -e "s/demo-api-network/$DOCKER_CONTAINER_NETWORK_NAME/g" -e "s/demo-api/$API_APP_NAME/g" -e "s/dereekb-components/$FIREBASE_PROJECT_ID/g" -e "s/9900-9908/$FIREBASE_EMULATOR_PORT_RANGE/g" docker-compose.yml.tmp > docker-compose.yml
rm docker-compose.yml.tmp

# download .gitignore
curl https://raw.githubusercontent.com/dereekb/dbx-components/$SOURCE_BRANCH/.gitignore -o .gitignore

# download additional utility scripts
curl https://raw.githubusercontent.com/dereekb/dbx-components/$SOURCE_BRANCH/exec-with-emulator.sh -o exec-with-emulator.sh.tmp
sed -e "s/demo-api-server/$DOCKER_CONTAINER_APP_NAME/g" -e "s/demo-api/$API_APP_NAME/g" exec-with-emulator.sh.tmp > exec-with-emulator.sh
rm exec-with-emulator.sh.tmp
chmod +x exec-with-emulator.sh

curl https://raw.githubusercontent.com/dereekb/dbx-components/$SOURCE_BRANCH/reset-emulator-data.sh -o reset-emulator-data.sh
chmod +x reset-emulator-data.sh

curl https://raw.githubusercontent.com/dereekb/dbx-components/$SOURCE_BRANCH/reset.sh -o reset.sh
chmod +x reset.sh

curl https://raw.githubusercontent.com/dereekb/dbx-components/$SOURCE_BRANCH/start-merge-in-main.sh -o start-merge-in-main.sh
chmod +x start-merge-in-main.sh

curl https://raw.githubusercontent.com/dereekb/dbx-components/$SOURCE_BRANCH/end-merge-in-main.sh -o end-merge-in-main.sh
chmod +x end-merge-in-main.sh

curl https://raw.githubusercontent.com/dereekb/dbx-components/$SOURCE_BRANCH/force-start-release.sh -o force-start-release.sh
chmod +x force-start-release.sh

curl https://raw.githubusercontent.com/dereekb/dbx-components/$SOURCE_BRANCH/lint-fix-all.sh -o lint-fix-all.sh
chmod +x lint-fix-all.sh

curl https://raw.githubusercontent.com/dereekb/dbx-components/$SOURCE_BRANCH/make-dev-tag.sh -o make-dev-tag.sh
chmod +x make-dev-tag.sh

curl https://raw.githubusercontent.com/dereekb/dbx-components/$SOURCE_BRANCH/start-release.sh -o start-release.sh
chmod +x start-release.sh

curl https://raw.githubusercontent.com/dereekb/dbx-components/$SOURCE_BRANCH/test-all.sh -o test-all.sh.tmp
sed -e "s/demo-api/$API_APP_NAME/g" test-all.sh.tmp > test-all.sh
chmod +x test-all.sh

curl https://raw.githubusercontent.com/dereekb/dbx-components/$SOURCE_BRANCH/run-server.sh -o run-server.sh.tmp
sed -e "s/demo-api-server/$DOCKER_CONTAINER_APP_NAME/g" -e "s/demo-api/$API_APP_NAME/g" run-server.sh.tmp > run-server.sh
rm run-server.sh.tmp
chmod +x run-server.sh

curl https://raw.githubusercontent.com/dereekb/dbx-components/$SOURCE_BRANCH/serve-server.sh -o serve-server.sh.tmp
sed -e "s/demo-api-server/$DOCKER_CONTAINER_APP_NAME/g" -e "s/demo-api/$API_APP_NAME/g" serve-server.sh.tmp > serve-server.sh
rm serve-server.sh.tmp
chmod +x serve-server.sh

curl https://raw.githubusercontent.com/dereekb/dbx-components/$SOURCE_BRANCH/serve-web.sh -o serve-web.sh.tmp
sed -e "s/demo/$ANGULAR_APP_NAME/g" serve-web.sh.tmp > serve-web.sh
rm serve-web.sh.tmp
chmod +x serve-web.sh

curl https://raw.githubusercontent.com/dereekb/dbx-components/$SOURCE_BRANCH/test-demo-api.sh -o test-$API_APP_NAME.sh.tmp
sed -e "s/demo-api/$API_APP_NAME/g" test-$API_APP_NAME.sh.tmp > test-$API_APP_NAME.sh
rm test-$API_APP_NAME.sh.tmp
chmod +x test-$API_APP_NAME.sh

curl https://raw.githubusercontent.com/dereekb/dbx-components/$SOURCE_BRANCH/wait-for-ports.sh -o wait-for-ports.sh.tmp
sed -e "s/9100-9108/$FIREBASE_EMULATOR_PORT_RANGE/g" wait-for-ports.sh.tmp > wait-for-ports.sh
rm wait-for-ports.sh.tmp
chmod +x wait-for-ports.sh

curl https://raw.githubusercontent.com/dereekb/dbx-components/$SOURCE_BRANCH/.env -o .env.tmp
sed -e "s/9910/$ANGULAR_APP_PORT/g" .env.tmp > .env
rm .env.tmp

echo "SECRETS=" > .env.local

git add --all
git commit --no-verify -m "checkpoint: added Docker files and other utility files"

# add semver for semantic versioning, husky for pre-commit hooks, and pretty-quick for running prettier
npm install -D @jscutlery/semver@3.4.1 husky pretty-quick @commitlint/cli @commitlint/config-angular
curl https://raw.githubusercontent.com/dereekb/dbx-components/$SOURCE_BRANCH/.commitlintrc.json -o .commitlintrc.json

mkdir .husky
curl https://raw.githubusercontent.com/dereekb/dbx-components/$SOURCE_BRANCH/.husky/commit-msg -o .husky/commit-msg
chmod +x .husky/commit-msg  # make executable
npx --yes json -I -f package.json -e "this.scripts={ ...this.scripts, prepare: 'husky install' };";
npm run prepare

mkdir -p ./.github/workflows
curl https://raw.githubusercontent.com/dereekb/dbx-components/$SOURCE_BRANCH/.github/workflows/commitlint.yml -o .github/workflows/commitlint.yml

# add prettier configs
curl https://raw.githubusercontent.com/dereekb/dbx-components/$SOURCE_BRANCH/.prettieringnore -o .prettieringnore
curl https://raw.githubusercontent.com/dereekb/dbx-components/$SOURCE_BRANCH/.prettierrc -o .prettierrc
curl https://raw.githubusercontent.com/dereekb/dbx-components/$SOURCE_BRANCH/.husky/pre-commit -o .husky/pre-commit

git add --all
git commit --no-verify -m "checkpoint: added semver and commit linting"

# add jest setup/configurations
echo "Adding jest configurations..."
npm install -D jest@29.7.0 jest-environment-jsdom@29.7.0 jest-preset-angular@13.1.4 ts-jest@^29.1.1 jest-date@^1.1.4 jest-junit@^16.0.0
rm jest.preset.js

curl https://raw.githubusercontent.com/dereekb/dbx-components/$SOURCE_BRANCH/jest.preset.ts -o jest.preset.ts
curl https://raw.githubusercontent.com/dereekb/dbx-components/$SOURCE_BRANCH/jest.resolver.js -o jest.resolver.js
curl https://raw.githubusercontent.com/dereekb/dbx-components/$SOURCE_BRANCH/jest.setup.angular.ts -o jest.setup.angular.ts
curl https://raw.githubusercontent.com/dereekb/dbx-components/$SOURCE_BRANCH/jest.setup.firebase.ts -o jest.setup.firebase.ts
curl https://raw.githubusercontent.com/dereekb/dbx-components/$SOURCE_BRANCH/jest.setup.nestjs.ts -o jest.setup.nestjs.ts
curl https://raw.githubusercontent.com/dereekb/dbx-components/$SOURCE_BRANCH/jest.setup.node.ts -o jest.setup.node.ts
curl https://raw.githubusercontent.com/dereekb/dbx-components/$SOURCE_BRANCH/jest.setup.typings.ts -o jest.setup.typings.ts

# add env files to ensure that jest CI tests export properly.
echo "Adding env files..."
mkdir tmp
curl https://raw.githubusercontent.com/dereekb/dbx-components/$SOURCE_BRANCH/setup/templates/apps/.env -o tmp/env.tmp
sed -e "s/APP_ID/$ANGULAR_APP_NAME/g" tmp/env.tmp > $ANGULAR_APP_FOLDER/.env
sed -e "s/APP_ID/$API_APP_NAME/g" tmp/env.tmp > $API_APP_FOLDER/.env
sed -e "s/APP_ID/$E2E_APP_NAME/g" tmp/env.tmp > $E2E_APP_FOLDER/.env
sed -e "s/APP_ID/$ANGULAR_COMPONENTS_NAME/g" tmp/env.tmp > $ANGULAR_COMPONENTS_FOLDER/.env
sed -e "s/APP_ID/$FIREBASE_COMPONENTS_NAME/g" tmp/env.tmp > $FIREBASE_COMPONENTS_FOLDER/.env

# make build-base and run-tests cacheable in nx cloud
echo "Making tests cacheable in nx cloud..."
npx --yes json -I -f nx.json -e "this.tasksRunnerOptions.default.options.cacheableOperations=Array.from(new Set([...this.tasksRunnerOptions.default.options.cacheableOperations, ...['build-base', 'run-tests']])); this.targetDefaults={ 'build': { 'dependsOn': ['^build'] }, 'publish': { 'dependsOn': ['build'] }, 'publish-npmjs': { 'dependsOn': ['build'] }, 'test': { 'dependsOn': ['build'] }, 'deploy': { 'dependsOn': ['build'] }, 'ci-deploy': { 'dependsOn': ['build'] } };";

git add --all
git commit --no-verify -m "checkpoint: added jest configurations"

# Install npm dependencies
echo "Installing @dereekb dependencies"
npm install rxjs@^7.5.0 firebase@^10.5.0 firebase-admin@^11.4.1 firebase-functions@^4.0.0 @dereekb/browser@$DBX_COMPONENTS_VERSION_BROWSER @dereekb/date@$DBX_COMPONENTS_VERSION_DATE @dereekb/dbx-analytics@$DBX_COMPONENTS_VERSION_DBX_ANALYTICS @dereekb/dbx-core@$DBX_COMPONENTS_VERSION_DBX_CORE @dereekb/dbx-firebase@$DBX_COMPONENTS_VERSION_DBX_FIREBASE @dereekb/dbx-form@$DBX_COMPONENTS_VERSION_DBX_FORM @dereekb/dbx-web@$DBX_COMPONENTS_VERSION_DBX_WEB @dereekb/firebase@$DBX_COMPONENTS_VERSION_FIREBASE @dereekb/firebase-server@$DBX_COMPONENTS_VERSION_FIREBASE_SERVER @dereekb/model@$DBX_COMPONENTS_VERSION_MODEL @dereekb/nestjs@$DBX_COMPONENTS_VERSION_NESTJS @dereekb/rxjs@$DBX_COMPONENTS_VERSION_RXJS @dereekb/util@$DBX_COMPONENTS_VERSION_UTIL

# install mapbox dependencies
npm install mapbox-gl ngx-mapbox-gl@^10.0.0 @ng-web-apis/geolocation @ng-web-apis/common

if [[ "$IS_CI_TEST" =~ ^([yY][eE][sS]|[yY]|[tT])$ ]];
then

install_local_peer_deps() {
  local FILE_PATH=$1
  echo "Installing dependencies from: $FILE_PATH"
  npm info x@$FILE_PATH peerDependencies --json | command sed 's/[\{\},]//g ; s/: /@/g; s/"@dereekb\/.*"@".*"//g ; s/"@angular\/.*"@".*"//g ;';
  npm info x@$FILE_PATH peerDependencies --json | command sed 's/[\{\},]//g ; s/: /@/g; s/"@dereekb\/.*"@".*"//g ; s/"@angular\/.*"@".*"//g ;' | xargs npm install "$PKG";
}

# The CI environment does not seem to install any of the peer dependencies from the local @dereekb packages
echo "Installing specific angular version"
npm install -D @nx/angular@$NX_VERSION jest-preset-angular@13.1.4 @angular-devkit/build-angular@$ANGULAR_VERSION @angular/cli@$ANGULAR_VERSION @angular/compiler-cli@$ANGULAR_VERSION @angular/language-service@$ANGULAR_VERSION
npm install @placemarkio/geo-viewport@^1.0.2 @uirouter/rx@^1.0.0 @uirouter/core@^6.0.8 @uirouter/angular@^12.0.0 @angular/fire@^16.0.0 @ngbracket/ngx-layout@16.1.3 @angular/animations@$ANGULAR_VERSION @angular/common@$ANGULAR_VERSION @angular/compiler@$ANGULAR_VERSION @angular/core@$ANGULAR_VERSION @angular/forms@$ANGULAR_VERSION @angular/material@$ANGULAR_VERSION @angular/cdk@$ANGULAR_VERSION @angular/platform-browser@$ANGULAR_VERSION @angular/platform-browser-dynamic@$ANGULAR_VERSION @angular/router@$ANGULAR_SETUP_VERSIONS
# note @angular/fire and @ngbracket/ngx-layout dependencies are installed here, as install_local ignores any @angular prefix

echo "Installing @dereekb peer dependencies for CI"
install_local_peer_deps "$DBX_COMPONENTS_VERSION_BROWSER"
install_local_peer_deps "$DBX_COMPONENTS_VERSION_DATE"
install_local_peer_deps "$DBX_COMPONENTS_VERSION_DBX_ANALYTICS"
install_local_peer_deps "$DBX_COMPONENTS_VERSION_DBX_CORE"
install_local_peer_deps "$DBX_COMPONENTS_VERSION_DBX_FIREBASE"
install_local_peer_deps "$DBX_COMPONENTS_VERSION_DBX_WEB"
install_local_peer_deps "$DBX_COMPONENTS_VERSION_DBX_WEB_MAPBOX"
install_local_peer_deps "$DBX_COMPONENTS_VERSION_DBX_FORM"
install_local_peer_deps "$DBX_COMPONENTS_VERSION_DBX_FORM_MAPBOX"
install_local_peer_deps "$DBX_COMPONENTS_VERSION_FIREBASE" 
install_local_peer_deps "$DBX_COMPONENTS_VERSION_FIREBASE_SERVER" 
install_local_peer_deps "$DBX_COMPONENTS_VERSION_FIREBASE_SERVER_MAILGUN" 
install_local_peer_deps "$DBX_COMPONENTS_VERSION_MODEL" 
install_local_peer_deps "$DBX_COMPONENTS_VERSION_NESTJS" 
install_local_peer_deps "$DBX_COMPONENTS_VERSION_NESTJS_MAILGUN" 
install_local_peer_deps "$DBX_COMPONENTS_VERSION_RXJS" 
install_local_peer_deps "$DBX_COMPONENTS_VERSION_UTIL"
fi

echo "Installing dev dependencies"
npm install -D firebase-tools@^12.0.0 @ngrx/store-devtools@16.3.0 @ngx-formly/schematics@6.2.2 @firebase/rules-unit-testing@^3.0.1 firebase-functions-test@^3.1.0 envfile env-cmd

git add --all
git commit --no-verify -m "checkpoint: added @dereekb dependencies"

# Add CircleCI Config
echo "Copying CircleCI Configurations."
echo "BEFORE CIRCLECI USE - Please update configuration on CircleCI and in \".circleci/config.yml\""
mkdir .circleci
curl https://raw.githubusercontent.com/dereekb/dbx-components/$SOURCE_BRANCH/setup/templates/.circleci/config.yml -o .circleci/config.yml.tmp
sed -e "s/CI_GIT_USER_EMAIL/$CI_GIT_USER_EMAIL/g" -e "s/CI_GIT_USER_NAME/$CI_GIT_USER_NAME/g" -e "s/ANGULAR_APP_NAME/$ANGULAR_APP_NAME/g"  -e "s/API_APP_NAME/$API_APP_NAME/g" -e "s/E2E_APP_NAME/$E2E_APP_NAME/g" .circleci/config.yml.tmp > .circleci/config.yml
rm .circleci/config.yml.tmp

curl https://raw.githubusercontent.com/dereekb/dbx-components/$SOURCE_BRANCH/make-env.js -o make-env.js
echo "PUBLIC_PROD_VARIABLES_HERE" > ".env.prod"

git add --all
git commit --no-verify -m "checkpoint: added circleci configrations"

# Apply Project Configurations
echo "Applying Configuration to Projects"

curl https://raw.githubusercontent.com/dereekb/dbx-components/$SOURCE_BRANCH/setup/templates/project.template.json -o ./project.json

rm $ANGULAR_APP_FOLDER/project.json
curl https://raw.githubusercontent.com/dereekb/dbx-components/$SOURCE_BRANCH/setup/templates/apps/app/project.template.json -o $ANGULAR_APP_FOLDER/project.json.tmp
sed -e "s:ANGULAR_APP_DIST_FOLDER:$ANGULAR_APP_DIST_FOLDER:g" -e "s:ANGULAR_APP_FOLDER:$ANGULAR_APP_FOLDER:g" -e "s:ANGULAR_APP_NAME:$ANGULAR_APP_NAME:g" -e "s:ANGULAR_APP_PORT:$ANGULAR_APP_PORT:g" $ANGULAR_APP_FOLDER/project.json.tmp > $ANGULAR_APP_FOLDER/project.json
rm $ANGULAR_APP_FOLDER/project.json.tmp

rm $API_APP_FOLDER/project.json
curl https://raw.githubusercontent.com/dereekb/dbx-components/$SOURCE_BRANCH/setup/templates/apps/api/project.template.json -o $API_APP_FOLDER/project.json.tmp
sed -e "s:API_APP_DIST_FOLDER:$API_APP_DIST_FOLDER:g" -e "s:API_APP_FOLDER:$API_APP_FOLDER:g" -e "s:API_APP_NAME:$API_APP_NAME:g" $API_APP_FOLDER/project.json.tmp > $API_APP_FOLDER/project.json
rm $API_APP_FOLDER/project.json.tmp

rm $ANGULAR_COMPONENTS_FOLDER/project.json
curl https://raw.githubusercontent.com/dereekb/dbx-components/$SOURCE_BRANCH/setup/templates/components/app/project.template.json -o $ANGULAR_COMPONENTS_FOLDER/project.json.tmp
sed -e "s:ANGULAR_COMPONENTS_DIST_FOLDER:$ANGULAR_COMPONENTS_DIST_FOLDER:g" -e "s:ANGULAR_COMPONENTS_FOLDER:$ANGULAR_COMPONENTS_FOLDER:g" -e "s:ANGULAR_APP_PREFIX:$ANGULAR_APP_PREFIX:g" -e "s:ANGULAR_COMPONENTS_NAME:$ANGULAR_COMPONENTS_NAME:g" $ANGULAR_COMPONENTS_FOLDER/project.json.tmp > $ANGULAR_COMPONENTS_FOLDER/project.json
rm $ANGULAR_COMPONENTS_FOLDER/project.json.tmp

rm $FIREBASE_COMPONENTS_FOLDER/project.json
curl https://raw.githubusercontent.com/dereekb/dbx-components/$SOURCE_BRANCH/setup/templates/components/firebase/project.template.json -o $FIREBASE_COMPONENTS_FOLDER/project.json.tmp
sed -e "s:FIREBASE_COMPONENTS_DIST_FOLDER:$FIREBASE_COMPONENTS_DIST_FOLDER:g" -e "s:FIREBASE_COMPONENTS_FOLDER:$FIREBASE_COMPONENTS_FOLDER:g" -e "s:FIREBASE_COMPONENTS_NAME:$FIREBASE_COMPONENTS_NAME:g" $FIREBASE_COMPONENTS_FOLDER/project.json.tmp > $FIREBASE_COMPONENTS_FOLDER/project.json
rm $FIREBASE_COMPONENTS_FOLDER/project.json.tmp

# add settings to tsconfig.base.json
npx --yes json -I -f tsconfig.base.json -e "this.compilerOptions={ ...this.compilerOptions, strict: true, allowSyntheticDefaultImports: true, resolveJsonModule: true }";

git add --all
git commit --no-verify -m "checkpoint: added project configurations"

# Apply Project Templates
echo "Applying Templates to Projects"

download_ts_file () {
  # downloads and replaces the placeholder content in the file with the content for the project
  local DOWNLOAD_PATH=$1
  local TARGET_FOLDER=$2
  local FILE_PATH=$3
  local FULL_FILE_PATH=$TARGET_FOLDER/$FILE_PATH
  curl $DOWNLOAD_PATH/$FILE_PATH -o $FULL_FILE_PATH.tmp
  sed -e "s:APP_CODE_PREFIX_UPPER:$APP_CODE_PREFIX_UPPER:g" -e "s:APP_CODE_PREFIX_LOWER:$APP_CODE_PREFIX_LOWER:g" -e "s:APP_CODE_PREFIX:$APP_CODE_PREFIX:g" -e "s:FIREBASE_COMPONENTS_NAME:$FIREBASE_COMPONENTS_NAME:g" -e "s:ANGULAR_COMPONENTS_NAME:$ANGULAR_COMPONENTS_NAME:g" -e "s:ANGULAR_APP_NAME:$ANGULAR_APP_NAME:g" -e "s:API_APP_NAME:$API_APP_NAME:g" -e "s:FIREBASE_EMULATOR_AUTH_PORT:$FIREBASE_EMULATOR_AUTH_PORT:g" -e "s:FIREBASE_EMULATOR_FIRESTORE_PORT:$FIREBASE_EMULATOR_FIRESTORE_PORT:g" -e "s:FIREBASE_EMULATOR_STORAGE_PORT:$FIREBASE_EMULATOR_STORAGE_PORT:g" $FULL_FILE_PATH.tmp > $FULL_FILE_PATH
  rm $FULL_FILE_PATH.tmp
}

### Setup app components
download_app_ts_file () {
  local FILE_PATH=$1
  local TARGET_FOLDER=$ANGULAR_COMPONENTS_FOLDER
  local DOWNLOAD_PATH=https://raw.githubusercontent.com/dereekb/dbx-components/$SOURCE_BRANCH/setup/templates/components/app
  download_ts_file "$DOWNLOAD_PATH" "$TARGET_FOLDER" "$FILE_PATH"
}

download_app_ts_file "jest.config.ts"
download_app_ts_file "tsconfig.spec.json"

rm $ANGULAR_COMPONENTS_FOLDER/src/index.ts
echo "export * from './lib'" > $ANGULAR_COMPONENTS_FOLDER/src/index.ts

rm -r $ANGULAR_COMPONENTS_FOLDER/src/lib
mkdir $ANGULAR_COMPONENTS_FOLDER/src/lib
download_app_ts_file "src/lib/index.ts"
download_app_ts_file "src/lib/root.shared.module.ts"
download_app_ts_file "src/lib/app.shared.module.ts"

mkdir $ANGULAR_COMPONENTS_FOLDER/src/lib/modules
download_app_ts_file "src/lib/modules/index.ts"

mkdir $ANGULAR_COMPONENTS_FOLDER/src/lib/services
download_app_ts_file "src/lib/services/index.ts"

git add --all
git commit --no-verify -m "checkpoint: setup app components"

### Setup api components
download_firebase_ts_file () {
  local FILE_PATH=$1
  local TARGET_FOLDER=$FIREBASE_COMPONENTS_FOLDER
  local DOWNLOAD_PATH=https://raw.githubusercontent.com/dereekb/dbx-components/$SOURCE_BRANCH/setup/templates/components/firebase
  download_ts_file "$DOWNLOAD_PATH" "$TARGET_FOLDER" "$FILE_PATH"
}

download_firebase_ts_file "jest.config.ts"
download_firebase_ts_file "tsconfig.spec.json"

## Lib Folder
rm -r $FIREBASE_COMPONENTS_FOLDER/src/lib
mkdir -p $FIREBASE_COMPONENTS_FOLDER/src/lib

rm $FIREBASE_COMPONENTS_FOLDER/src/index.ts
echo "export * from './lib'" > $FIREBASE_COMPONENTS_FOLDER/src/index.ts

download_firebase_ts_file "src/lib/index.ts"
download_firebase_ts_file "src/lib/functions.ts"

# Auth Folder
mkdir $FIREBASE_COMPONENTS_FOLDER/src/lib/auth
download_firebase_ts_file "src/lib/auth/claims.ts"
download_firebase_ts_file "src/lib/auth/index.ts"

# Development Folder
mkdir $FIREBASE_COMPONENTS_FOLDER/src/lib/development
download_firebase_ts_file "src/lib/development/development.api.ts"
download_firebase_ts_file "src/lib/development/index.ts"

# Model/Example Folder
mkdir $FIREBASE_COMPONENTS_FOLDER/src/lib/model
download_firebase_ts_file "src/lib/model/index.ts"
download_firebase_ts_file "src/lib/model/service.ts"

mkdir $FIREBASE_COMPONENTS_FOLDER/src/lib/model/example
download_firebase_ts_file "src/lib/model/example/example.action.ts"
download_firebase_ts_file "src/lib/model/example/example.api.ts"
download_firebase_ts_file "src/lib/model/example/example.query.ts"
download_firebase_ts_file "src/lib/model/example/example.ts"
download_firebase_ts_file "src/lib/model/example/index.ts"

mkdir $FIREBASE_COMPONENTS_FOLDER/src/lib/model/system
download_firebase_ts_file "src/lib/model/system/system.ts"
download_firebase_ts_file "src/lib/model/system/index.ts"

git add --all
git commit --no-verify -m "checkpoint: setup api components"

### Setup Angular App
download_angular_ts_file () {
  local FILE_PATH=$1
  local TARGET_FOLDER=$ANGULAR_APP_FOLDER
  local DOWNLOAD_PATH=https://raw.githubusercontent.com/dereekb/dbx-components/$SOURCE_BRANCH/setup/templates/apps/app
  download_ts_file "$DOWNLOAD_PATH" "$TARGET_FOLDER" "$FILE_PATH"
}

download_angular_ts_file "jest.config.ts"
download_angular_ts_file "tsconfig.spec.json"

download_angular_ts_file "src/styles.scss"
download_angular_ts_file "src/main.ts"
download_angular_ts_file "src/root.module.ts"
download_angular_ts_file "src/root.firebase.module.ts"

# proxy.conf.dev.json
curl https://raw.githubusercontent.com/dereekb/dbx-components/$SOURCE_BRANCH/apps/demo/proxy.conf.dev.json -o $ANGULAR_APP_FOLDER/proxy.conf.dev.json.tmp
sed -e "s/9902/$FIREBASE_EMULATOR_AUTH_PORT/g" $ANGULAR_APP_FOLDER/proxy.conf.dev.json.tmp > $ANGULAR_APP_FOLDER/proxy.conf.dev.json
rm $ANGULAR_APP_FOLDER/proxy.conf.dev.json.tmp

curl https://raw.githubusercontent.com/dereekb/dbx-components/$SOURCE_BRANCH/apps/demo/proxy.conf.prod.json -o $ANGULAR_APP_FOLDER/proxy.conf.prod.json.tmp
sed -e "s-components.dereekb.com-example.dereekb.com-g" $ANGULAR_APP_FOLDER/proxy.conf.prod.json.tmp > $ANGULAR_APP_FOLDER/proxy.conf.prod.json
rm $ANGULAR_APP_FOLDER/proxy.conf.prod.json.tmp

# lib
mkdir $ANGULAR_APP_FOLDER/src/lib
curl https://raw.githubusercontent.com/dereekb/dbx-components/$SOURCE_BRANCH/apps/demo/src/lib/segment.js -o $ANGULAR_APP_FOLDER/src/lib/segment.js

# assets
mkdir -p $ANGULAR_APP_FOLDER/src/assets/brand
curl https://raw.githubusercontent.com/dereekb/dbx-components/$SOURCE_BRANCH/apps/demo/src/assets/brand/icon.png -o $ANGULAR_APP_FOLDER/src/assets/brand/icon.png

# index.html
rm $ANGULAR_APP_FOLDER/src/index.html
download_angular_ts_file "src/index.html"

rm -rf $ANGULAR_APP_FOLDER/src/style ||:
mkdir $ANGULAR_APP_FOLDER/src/style
download_angular_ts_file "src/style/_app.scss"
download_angular_ts_file "src/style/_style.scss"
download_angular_ts_file "src/style/_variables.scss"

rm -rf $ANGULAR_APP_FOLDER/src/environments ||:
mkdir $ANGULAR_APP_FOLDER/src/environments
download_angular_ts_file "src/environments/base.ts"
download_angular_ts_file "src/environments/environment.prod.ts"
download_angular_ts_file "src/environments/environment.ts"

rm -rf $ANGULAR_APP_FOLDER/src/app ||:
mkdir -p $ANGULAR_APP_FOLDER/src/app
download_angular_ts_file "src/app/app.router.ts"
download_angular_ts_file "src/app/app.module.ts"

mkdir $ANGULAR_APP_FOLDER/src/app/components
mkdir $ANGULAR_APP_FOLDER/src/app/container
download_angular_ts_file "src/app/container/layout.component.html"
download_angular_ts_file "src/app/container/layout.component.ts"

mkdir $ANGULAR_APP_FOLDER/src/app/state
download_angular_ts_file "src/app/state/app.state.ts"

mkdir $ANGULAR_APP_FOLDER/src/app/modules
mkdir $ANGULAR_APP_FOLDER/src/app/modules/app
download_angular_ts_file "src/app/modules/app/app.module.ts"
download_angular_ts_file "src/app/modules/app/app.router.ts"

mkdir $ANGULAR_APP_FOLDER/src/app/modules/app/container
download_angular_ts_file "src/app/modules/app/container/home.component.html"
download_angular_ts_file "src/app/modules/app/container/home.component.ts"
download_angular_ts_file "src/app/modules/app/container/layout.component.html"
download_angular_ts_file "src/app/modules/app/container/layout.component.ts"

mkdir $ANGULAR_APP_FOLDER/src/app/modules/landing
download_angular_ts_file "src/app/modules/landing/landing.module.ts"
download_angular_ts_file "src/app/modules/landing/landing.router.ts"

mkdir $ANGULAR_APP_FOLDER/src/app/modules/landing/container
download_angular_ts_file "src/app/modules/landing/container/layout.component.html"
download_angular_ts_file "src/app/modules/landing/container/layout.component.ts"

git add --all
git commit --no-verify -m "checkpoint: setup app"

### Setup NestJS API
download_api_ts_file () {
  local FILE_PATH=$1
  local TARGET_FOLDER=$API_APP_FOLDER
  local DOWNLOAD_PATH=https://raw.githubusercontent.com/dereekb/dbx-components/$SOURCE_BRANCH/setup/templates/apps/api
  download_ts_file "$DOWNLOAD_PATH" "$TARGET_FOLDER" "$FILE_PATH"
}

rm $API_APP_FOLDER/src/main.ts
download_api_ts_file "src/main.ts"

# add the setup file config
download_api_ts_file "jest.config.ts"
download_api_ts_file "tsconfig.spec.json"

# Test Folder
mkdir $API_APP_FOLDER/src/test
download_api_ts_file "src/test/fixture.ts"

# App Folder
rm -r $API_APP_FOLDER/src/app
mkdir $API_APP_FOLDER/src/app
download_api_ts_file "src/app/app.module.ts"
download_api_ts_file "src/app/app.ts"

## Common Folder
mkdir $API_APP_FOLDER/src/app/common
download_api_ts_file "src/app/common/index.ts"

# Common Firebase Folder
mkdir $API_APP_FOLDER/src/app/common/firebase
download_api_ts_file "src/app/common/firebase/action.context.ts"
download_api_ts_file "src/app/common/firebase/action.module.ts"
download_api_ts_file "src/app/common/firebase/auth.module.ts"
download_api_ts_file "src/app/common/firebase/auth.service.ts"
download_api_ts_file "src/app/common/firebase/firebase.module.ts"
download_api_ts_file "src/app/common/firebase/firestore.module.ts"
download_api_ts_file "src/app/common/firebase/storage.module.ts"
download_api_ts_file "src/app/common/firebase/index.ts"

# Common Model Folder
mkdir $API_APP_FOLDER/src/app/common/model
download_api_ts_file "src/app/common/model/model.module.ts"
download_api_ts_file "src/app/common/model/index.ts"

mkdir $API_APP_FOLDER/src/app/common/model/example
download_api_ts_file "src/app/common/model/example/example.action.server.ts"
download_api_ts_file "src/app/common/model/example/example.error.ts"
download_api_ts_file "src/app/common/model/example/example.module.ts"
download_api_ts_file "src/app/common/model/example/index.ts"

## Function Folder
mkdir $API_APP_FOLDER/src/app/function
download_api_ts_file "src/app/function/index.ts"
download_api_ts_file "src/app/function/function.ts"

mkdir $API_APP_FOLDER/src/app/function/model
download_api_ts_file "src/app/function/model/index.ts"
download_api_ts_file "src/app/function/model/crud.functions.ts"
download_api_ts_file "src/app/function/model/development.functions.ts"
download_api_ts_file "src/app/function/model/schedule.functions.ts"

mkdir $API_APP_FOLDER/src/app/function/auth
download_api_ts_file "src/app/function/auth/index.ts"
download_api_ts_file "src/app/function/auth/init.user.function.ts"

mkdir $API_APP_FOLDER/src/app/function/example
download_api_ts_file "src/app/function/example/index.ts"
download_api_ts_file "src/app/function/example/example.development.ts"
download_api_ts_file "src/app/function/example/example.schedule.ts"
download_api_ts_file "src/app/function/example/example.util.ts"
download_api_ts_file "src/app/function/example/example.set.username.ts"
download_api_ts_file "src/app/function/example/example.set.username.spec.ts"

git add --all
git commit --no-verify -m "checkpoint: setup api"

# Final checks
if [[ "$IS_CI_TEST" =~ ^([yY][eE][sS]|[yY]|[tT])$ ]];
then
  # do not do anything in CI, as the environment is different. CI will perform other tasks.
  echo "Finished setup in CI."
else
  echo "Performing test build..."
  npx -y nx@$NX_VERSION build $ANGULAR_APP_NAME
  npx -y nx@$NX_VERSION build $API_APP_NAME

  echo "Completed $ANGULAR_APP_NAME project setup."
  echo "Project was created at \"$(pwd)\""

  # Docker Checking
  echo "Performing docker cleaning and resetting...";

  # todo - check if docker is available.
  sh ./down.sh
  sh ./reset.sh

  echo "Performing tests..."
  sh ./test-all.sh
fi

# Start On Orphan Branch
# https://stackoverflow.com/questions/1657017/how-to-squash-all-git-commits-into-one
echo "Squashing all commits into a single orphan"
git reset $(git commit-tree HEAD^{tree} -m "started dbx-components project")<|MERGE_RESOLUTION|>--- conflicted
+++ resolved
@@ -36,9 +36,6 @@
 IS_NOT_CI_TEST=true
 
 # - Other Configuration
-<<<<<<< HEAD
-SOURCE_BRANCH=${DBX_SETUP_PROJECT_BRANCH:-"develop"}     # develop or main
-=======
 DEFAULT_SOURCE_BRANCH="main"
 
 if [[ "$IS_CI_TEST" =~ ^([yY][eE][sS]|[yY]|[tT])$ ]];
@@ -47,7 +44,6 @@
 fi
 
 SOURCE_BRANCH=${DBX_SETUP_PROJECT_BRANCH:-"$DEFAULT_SOURCE_BRANCH"}     # develop or main
->>>>>>> 4dfeef6e
 
 # - Project Details
 PROJECT_NAME=$INPUT_PROJECT_NAME

--- conflicted
+++ resolved
@@ -2,9 +2,5 @@
   "engines": {
     "node": "18"
   },
-<<<<<<< HEAD
-  "version": "11.0.10"
-=======
   "version": "11.0.12"
->>>>>>> 00cdfeea
 }
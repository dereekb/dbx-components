--- conflicted
+++ resolved
@@ -2,11 +2,7 @@
   "engines": {
     "node": "18"
   },
-<<<<<<< HEAD
-  "version": "11.1.8",
-=======
   "version": "12.0.0",
->>>>>>> 92b18c33
   "dependencies": {
     "@dereekb/date": "11.1.8",
     "@dereekb/demo-firebase": "11.1.8",

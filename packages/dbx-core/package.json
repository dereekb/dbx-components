{
  "name": "@dereekb/dbx-core",
<<<<<<< HEAD
  "version": "11.0.10",
=======
  "version": "11.0.12",
>>>>>>> 00cdfeea
  "peerDependencies": {
    "@dereekb/util": "*",
    "@dereekb/rxjs": "*",
    "rxjs": "^7.5.0",
    "@angular/core": "^16.2.12",
    "@angular/common": "^16.2.12",
    "@ngrx/component-store": "^16.0.0",
    "@ngrx/effects": "^16.0.0",
    "@ngrx/store": "^16.0.0",
    "@uirouter/core": "^6.0.8",
    "@dereekb/date": "*",
    "date-fns": "^2.30.0",
    "@angular/router": "^16.2.12",
    "class-validator": "^0.14.0"
  },
  "dependencies": {},
  "devDependencies": {
    "@ngrx/store-devtools": "^16.0.0"
  }
}<|MERGE_RESOLUTION|>--- conflicted
+++ resolved
@@ -1,10 +1,6 @@
 {
   "name": "@dereekb/dbx-core",
-<<<<<<< HEAD
-  "version": "11.0.10",
-=======
   "version": "11.0.12",
->>>>>>> 00cdfeea
   "peerDependencies": {
     "@dereekb/util": "*",
     "@dereekb/rxjs": "*",

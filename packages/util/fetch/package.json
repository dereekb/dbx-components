{
  "name": "@dereekb/util/fetch",
<<<<<<< HEAD
  "version": "10.0.5",
=======
  "version": "10.0.6",
>>>>>>> 0cb1b6e8
  "type": "commonjs"
}<|MERGE_RESOLUTION|>--- conflicted
+++ resolved
@@ -1,9 +1,5 @@
 {
   "name": "@dereekb/util/fetch",
-<<<<<<< HEAD
-  "version": "10.0.5",
-=======
   "version": "10.0.6",
->>>>>>> 0cb1b6e8
   "type": "commonjs"
 }